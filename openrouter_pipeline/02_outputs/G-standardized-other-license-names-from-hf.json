--- conflicted
+++ resolved
@@ -1,10 +1,6 @@
 {
   "metadata": {
-<<<<<<< HEAD
-    "generated_at": "2025-12-03 08:47 PM IST",
-=======
     "generated_at": "2025-12-03 09:24 PM IST",
->>>>>>> 1d488e45
     "total_models": 18,
     "pipeline_stage": "G_standardize_other_license_names_from_hf"
   },
