{
  "metadata": {
<<<<<<< HEAD
    "generated": "2025-12-11 14:20:22 IST",
=======
    "generated": "2025-12-11 14:49:48 IST",
>>>>>>> 3a3b570a
    "total_models": 23,
    "scraping_source": "Google Documentation Web Scraper"
  },
  "modalities": {
    "gemini-3-pro": {
      "input_modalities": "Text, Image, Video, Audio, PDF",
      "output_modalities": "Text"
    },
    "gemini-3-pro-table": {
      "input_modalities": "Image, Text",
      "output_modalities": "Image, Text"
    },
    "gemini-2.5-flash": {
      "input_modalities": "Text, images, video, audio",
      "output_modalities": "Text"
    },
    "gemini-2.5-flash-table": {
      "input_modalities": "Text",
      "output_modalities": "Audio"
    },
    "gemini-2.5-flash-lite": {
      "input_modalities": "Text, image, video, audio, PDF",
      "output_modalities": "Text"
    },
    "gemini-2.5-flash-lite-table": {
      "input_modalities": "Text, image, video, audio, PDF",
      "output_modalities": "Text"
    },
    "gemini-2.5-pro": {
      "input_modalities": "Audio, images, video, text, PDF",
      "output_modalities": "Text"
    },
    "gemini-2.5-pro-table": {
      "input_modalities": "Text",
      "output_modalities": "Audio"
    },
    "gemini-2.0-flash": {
      "input_modalities": "Audio, images, video, text",
      "output_modalities": "Text"
    },
    "gemini-2.0-flash-table": {
      "input_modalities": "Audio, images, video, text",
      "output_modalities": "Text, images"
    },
    "gemini-2.0-flash-lite": {
      "input_modalities": "Audio, images, video, text",
      "output_modalities": "Text"
    },
    "gemini-2.0-flash-lite-table": {
      "input_modalities": "Audio, images, video, text",
      "output_modalities": "Text"
    },
    "imagen-4-ultra": {
      "input_modalities": "Text",
      "output_modalities": "Image"
    },
    "imagen-4-fast": {
      "input_modalities": "Text",
      "output_modalities": "Image"
    },
    "imagen-3": {
      "input_modalities": "Text",
      "output_modalities": "Image"
    },
    "veo-3.1-generate-preview": {
      "input_modalities": "Text, Image",
      "output_modalities": "Video, Audio"
    },
    "veo-3.1-fast-generate-preview": {
      "input_modalities": "Text, Image",
      "output_modalities": "Video, Audio"
    },
    "veo-3.0-generate-001": {
      "input_modalities": "Text, Image",
      "output_modalities": "Video, Audio"
    },
    "veo-3.0-fast-generate-001": {
      "input_modalities": "Text, Image",
      "output_modalities": "Video, Audio"
    },
    "veo-2.0-generate-001": {
      "input_modalities": "Text, Image",
      "output_modalities": "Video"
    },
    "gemma-3": {
      "input_modalities": "text, image",
      "output_modalities": "text"
    },
    "gemma-2": {
      "input_modalities": "text",
      "output_modalities": "text, decoder-only"
    },
    "gemma-3n": {
      "input_modalities": "text, image, video, audio",
      "output_modalities": "text"
    }
  }
}<|MERGE_RESOLUTION|>--- conflicted
+++ resolved
@@ -1,10 +1,6 @@
 {
   "metadata": {
-<<<<<<< HEAD
-    "generated": "2025-12-11 14:20:22 IST",
-=======
     "generated": "2025-12-11 14:49:48 IST",
->>>>>>> 3a3b570a
     "total_models": 23,
     "scraping_source": "Google Documentation Web Scraper"
   },
