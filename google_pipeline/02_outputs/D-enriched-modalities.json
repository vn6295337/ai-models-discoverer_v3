--- conflicted
+++ resolved
@@ -1,10 +1,6 @@
 {
   "metadata": {
-<<<<<<< HEAD
-    "generated": "2025-12-03 20:47:41 IST",
-=======
     "generated": "2025-12-03 21:25:36 IST",
->>>>>>> 1d488e45
     "total_models": 24,
     "enrichment_source": "Google Pipeline D-Enrich"
   },
