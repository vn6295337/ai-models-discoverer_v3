[
  {
    "id": "",
    "inference_provider": "Google",
    "model_provider": "Google",
    "human_readable_name": "Embedding Gecko 001",
    "provider_slug": "embedding-gecko-001",
    "model_provider_country": "United States",
    "official_url": "https://ai.google.dev/gemini-api/docs/embeddings",
    "input_modalities": "Text",
    "output_modalities": "Text Embeddings",
    "rate_limits": "100 requests/min, 30K tokens/min, 1,000 requests/day",
    "provider_api_access": "https://aistudio.google.com/apikey",
<<<<<<< HEAD
    "created_at": "2025-12-11T08:50:22.265495+00:00",
    "updated_at": "2025-12-11T08:50:22.265499+00:00",
=======
    "created_at": "2025-12-11T09:19:48.664783+00:00",
    "updated_at": "2025-12-11T09:19:48.664788+00:00",
>>>>>>> 3a3b570a
    "license_info_text": "Google",
    "license_info_url": "https://developers.google.com/terms",
    "license_name": "Gemini",
    "license_url": "https://ai.google.dev/gemini-api/terms"
  },
  {
    "id": "",
    "inference_provider": "Google",
    "model_provider": "Google",
    "human_readable_name": "Gemini 2.5 Flash",
    "provider_slug": "gemini-2.5-flash",
    "model_provider_country": "United States",
    "official_url": "https://deepmind.google/models/gemini/",
    "input_modalities": "Text, Image, Audio, Video",
    "output_modalities": "Text",
    "rate_limits": "10 requests/min, 250K tokens/min, 250 requests/day",
    "provider_api_access": "https://aistudio.google.com/apikey",
<<<<<<< HEAD
    "created_at": "2025-12-11T08:50:22.265678+00:00",
    "updated_at": "2025-12-11T08:50:22.265680+00:00",
=======
    "created_at": "2025-12-11T09:19:48.664960+00:00",
    "updated_at": "2025-12-11T09:19:48.664963+00:00",
>>>>>>> 3a3b570a
    "license_info_text": "Google",
    "license_info_url": "https://developers.google.com/terms",
    "license_name": "Gemini",
    "license_url": "https://ai.google.dev/gemini-api/terms"
  },
  {
    "id": "",
    "inference_provider": "Google",
    "model_provider": "Google",
    "human_readable_name": "Gemini 2.5 Pro",
    "provider_slug": "gemini-2.5-pro",
    "model_provider_country": "United States",
    "official_url": "https://deepmind.google/models/gemini/",
    "input_modalities": "Text, Image, Audio, Video, PDF",
    "output_modalities": "Text",
    "rate_limits": "5 requests/min, 250K tokens/min, 100 requests/day",
    "provider_api_access": "https://aistudio.google.com/apikey",
<<<<<<< HEAD
    "created_at": "2025-12-11T08:50:22.265858+00:00",
    "updated_at": "2025-12-11T08:50:22.265861+00:00",
=======
    "created_at": "2025-12-11T09:19:48.665115+00:00",
    "updated_at": "2025-12-11T09:19:48.665117+00:00",
>>>>>>> 3a3b570a
    "license_info_text": "Google",
    "license_info_url": "https://developers.google.com/terms",
    "license_name": "Gemini",
    "license_url": "https://ai.google.dev/gemini-api/terms"
  },
  {
    "id": "",
    "inference_provider": "Google",
    "model_provider": "Google",
    "human_readable_name": "Gemini 2.0 Flash",
    "provider_slug": "gemini-2.0-flash",
    "model_provider_country": "United States",
    "official_url": "https://deepmind.google/models/gemini/",
    "input_modalities": "Text, Image, Audio, Video",
    "output_modalities": "Text",
    "rate_limits": "15 requests/min, 1M tokens/min, 200 requests/day",
    "provider_api_access": "https://aistudio.google.com/apikey",
<<<<<<< HEAD
    "created_at": "2025-12-11T08:50:22.266003+00:00",
    "updated_at": "2025-12-11T08:50:22.266006+00:00",
=======
    "created_at": "2025-12-11T09:19:48.665291+00:00",
    "updated_at": "2025-12-11T09:19:48.665293+00:00",
>>>>>>> 3a3b570a
    "license_info_text": "Google",
    "license_info_url": "https://developers.google.com/terms",
    "license_name": "Gemini",
    "license_url": "https://ai.google.dev/gemini-api/terms"
  },
  {
    "id": "",
    "inference_provider": "Google",
    "model_provider": "Google",
    "human_readable_name": "Gemini 2.0 Flash 001",
    "provider_slug": "gemini-2.0-flash-001",
    "model_provider_country": "United States",
    "official_url": "https://deepmind.google/models/gemini/",
    "input_modalities": "Text, Image, Audio, Video",
    "output_modalities": "Text",
    "rate_limits": "15 requests/min, 1M tokens/min, 200 requests/day",
    "provider_api_access": "https://aistudio.google.com/apikey",
<<<<<<< HEAD
    "created_at": "2025-12-11T08:50:22.266143+00:00",
    "updated_at": "2025-12-11T08:50:22.266146+00:00",
=======
    "created_at": "2025-12-11T09:19:48.665432+00:00",
    "updated_at": "2025-12-11T09:19:48.665434+00:00",
>>>>>>> 3a3b570a
    "license_info_text": "Google",
    "license_info_url": "https://developers.google.com/terms",
    "license_name": "Gemini",
    "license_url": "https://ai.google.dev/gemini-api/terms"
  },
  {
    "id": "",
    "inference_provider": "Google",
    "model_provider": "Google",
    "human_readable_name": "Gemini 2.0 Flash-Lite 001",
    "provider_slug": "gemini-2.0-flash-lite-001",
    "model_provider_country": "United States",
    "official_url": "https://deepmind.google/models/gemini/",
    "input_modalities": "Text, Image, Audio, Video",
    "output_modalities": "Text",
    "rate_limits": "15 requests/min, 1M tokens/min, 200 requests/day",
    "provider_api_access": "https://aistudio.google.com/apikey",
<<<<<<< HEAD
    "created_at": "2025-12-11T08:50:22.266282+00:00",
    "updated_at": "2025-12-11T08:50:22.266284+00:00",
=======
    "created_at": "2025-12-11T09:19:48.665570+00:00",
    "updated_at": "2025-12-11T09:19:48.665572+00:00",
>>>>>>> 3a3b570a
    "license_info_text": "Google",
    "license_info_url": "https://developers.google.com/terms",
    "license_name": "Gemini",
    "license_url": "https://ai.google.dev/gemini-api/terms"
  },
  {
    "id": "",
    "inference_provider": "Google",
    "model_provider": "Google",
    "human_readable_name": "Gemini 2.0 Flash-Lite",
    "provider_slug": "gemini-2.0-flash-lite",
    "model_provider_country": "United States",
    "official_url": "https://deepmind.google/models/gemini/",
    "input_modalities": "Text, Image, Audio, Video",
    "output_modalities": "Text",
    "rate_limits": "15 requests/min, 1M tokens/min, 200 requests/day",
    "provider_api_access": "https://aistudio.google.com/apikey",
<<<<<<< HEAD
    "created_at": "2025-12-11T08:50:22.266419+00:00",
    "updated_at": "2025-12-11T08:50:22.266421+00:00",
=======
    "created_at": "2025-12-11T09:19:48.665702+00:00",
    "updated_at": "2025-12-11T09:19:48.665704+00:00",
>>>>>>> 3a3b570a
    "license_info_text": "Google",
    "license_info_url": "https://developers.google.com/terms",
    "license_name": "Gemini",
    "license_url": "https://ai.google.dev/gemini-api/terms"
  },
  {
    "id": "",
    "inference_provider": "Google",
    "model_provider": "Google",
    "human_readable_name": "Gemma 3 1B IT",
    "provider_slug": "gemma-3-1b-it",
    "model_provider_country": "United States",
    "official_url": "https://deepmind.google/models/gemma/",
    "input_modalities": "Text, Image",
    "output_modalities": "Text",
    "rate_limits": "30 requests/min, 15K tokens/min, 14,400 requests/day",
    "provider_api_access": "https://aistudio.google.com/apikey",
<<<<<<< HEAD
    "created_at": "2025-12-11T08:50:22.266566+00:00",
    "updated_at": "2025-12-11T08:50:22.266569+00:00",
=======
    "created_at": "2025-12-11T09:19:48.665851+00:00",
    "updated_at": "2025-12-11T09:19:48.665857+00:00",
>>>>>>> 3a3b570a
    "license_info_text": "",
    "license_info_url": "",
    "license_name": "Gemma",
    "license_url": "https://ai.google.dev/gemma/terms"
  },
  {
    "id": "",
    "inference_provider": "Google",
    "model_provider": "Google",
    "human_readable_name": "Gemma 3 4B IT",
    "provider_slug": "gemma-3-4b-it",
    "model_provider_country": "United States",
    "official_url": "https://deepmind.google/models/gemma/",
    "input_modalities": "Text, Image",
    "output_modalities": "Text",
    "rate_limits": "30 requests/min, 15K tokens/min, 14,400 requests/day",
    "provider_api_access": "https://aistudio.google.com/apikey",
<<<<<<< HEAD
    "created_at": "2025-12-11T08:50:22.266737+00:00",
    "updated_at": "2025-12-11T08:50:22.266740+00:00",
=======
    "created_at": "2025-12-11T09:19:48.666006+00:00",
    "updated_at": "2025-12-11T09:19:48.666009+00:00",
>>>>>>> 3a3b570a
    "license_info_text": "",
    "license_info_url": "",
    "license_name": "Gemma",
    "license_url": "https://ai.google.dev/gemma/terms"
  },
  {
    "id": "",
    "inference_provider": "Google",
    "model_provider": "Google",
    "human_readable_name": "Gemma 3 12B IT",
    "provider_slug": "gemma-3-12b-it",
    "model_provider_country": "United States",
    "official_url": "https://deepmind.google/models/gemma/",
    "input_modalities": "Text, Image",
    "output_modalities": "Text",
    "rate_limits": "30 requests/min, 15K tokens/min, 14,400 requests/day",
    "provider_api_access": "https://aistudio.google.com/apikey",
<<<<<<< HEAD
    "created_at": "2025-12-11T08:50:22.266887+00:00",
    "updated_at": "2025-12-11T08:50:22.266890+00:00",
=======
    "created_at": "2025-12-11T09:19:48.666143+00:00",
    "updated_at": "2025-12-11T09:19:48.666145+00:00",
>>>>>>> 3a3b570a
    "license_info_text": "",
    "license_info_url": "",
    "license_name": "Gemma",
    "license_url": "https://ai.google.dev/gemma/terms"
  },
  {
    "id": "",
    "inference_provider": "Google",
    "model_provider": "Google",
    "human_readable_name": "Gemma 3 27B IT",
    "provider_slug": "gemma-3-27b-it",
    "model_provider_country": "United States",
    "official_url": "https://deepmind.google/models/gemma/",
    "input_modalities": "Text, Image",
    "output_modalities": "Text",
    "rate_limits": "30 requests/min, 15K tokens/min, 14,400 requests/day",
    "provider_api_access": "https://aistudio.google.com/apikey",
<<<<<<< HEAD
    "created_at": "2025-12-11T08:50:22.267027+00:00",
    "updated_at": "2025-12-11T08:50:22.267030+00:00",
=======
    "created_at": "2025-12-11T09:19:48.666305+00:00",
    "updated_at": "2025-12-11T09:19:48.666307+00:00",
>>>>>>> 3a3b570a
    "license_info_text": "",
    "license_info_url": "",
    "license_name": "Gemma",
    "license_url": "https://ai.google.dev/gemma/terms"
  },
  {
    "id": "",
    "inference_provider": "Google",
    "model_provider": "Google",
    "human_readable_name": "Gemma 3n E4B IT",
    "provider_slug": "gemma-3n-e4b-it",
    "model_provider_country": "United States",
    "official_url": "https://deepmind.google/models/gemma/",
    "input_modalities": "Text, Image, Audio, Video",
    "output_modalities": "Text",
    "rate_limits": "30 requests/min, 15K tokens/min, 14,400 requests/day",
    "provider_api_access": "https://aistudio.google.com/apikey",
<<<<<<< HEAD
    "created_at": "2025-12-11T08:50:22.267163+00:00",
    "updated_at": "2025-12-11T08:50:22.267165+00:00",
=======
    "created_at": "2025-12-11T09:19:48.666441+00:00",
    "updated_at": "2025-12-11T09:19:48.666443+00:00",
>>>>>>> 3a3b570a
    "license_info_text": "",
    "license_info_url": "",
    "license_name": "Gemma",
    "license_url": "https://ai.google.dev/gemma/terms"
  },
  {
    "id": "",
    "inference_provider": "Google",
    "model_provider": "Google",
    "human_readable_name": "Gemma 3n E2B IT",
    "provider_slug": "gemma-3n-e2b-it",
    "model_provider_country": "United States",
    "official_url": "https://deepmind.google/models/gemma/",
    "input_modalities": "Text, Image, Audio, Video",
    "output_modalities": "Text",
    "rate_limits": "30 requests/min, 15K tokens/min, 14,400 requests/day",
    "provider_api_access": "https://aistudio.google.com/apikey",
<<<<<<< HEAD
    "created_at": "2025-12-11T08:50:22.267295+00:00",
    "updated_at": "2025-12-11T08:50:22.267298+00:00",
=======
    "created_at": "2025-12-11T09:19:48.666575+00:00",
    "updated_at": "2025-12-11T09:19:48.666577+00:00",
>>>>>>> 3a3b570a
    "license_info_text": "",
    "license_info_url": "",
    "license_name": "Gemma",
    "license_url": "https://ai.google.dev/gemma/terms"
  },
  {
    "id": "",
    "inference_provider": "Google",
    "model_provider": "Google",
    "human_readable_name": "Gemini 2.5 Flash-Lite",
    "provider_slug": "gemini-2.5-flash-lite",
    "model_provider_country": "United States",
    "official_url": "https://deepmind.google/models/gemini/",
    "input_modalities": "Text, Image, Audio, Video, PDF",
    "output_modalities": "Text",
    "rate_limits": "10 requests/min, 250K tokens/min, 250 requests/day",
    "provider_api_access": "https://aistudio.google.com/apikey",
<<<<<<< HEAD
    "created_at": "2025-12-11T08:50:22.267427+00:00",
    "updated_at": "2025-12-11T08:50:22.267429+00:00",
=======
    "created_at": "2025-12-11T09:19:48.666702+00:00",
    "updated_at": "2025-12-11T09:19:48.666704+00:00",
>>>>>>> 3a3b570a
    "license_info_text": "Google",
    "license_info_url": "https://developers.google.com/terms",
    "license_name": "Gemini",
    "license_url": "https://ai.google.dev/gemini-api/terms"
  },
  {
    "id": "",
    "inference_provider": "Google",
    "model_provider": "Google",
    "human_readable_name": "Embedding 001",
    "provider_slug": "embedding-001",
    "model_provider_country": "United States",
    "official_url": "https://ai.google.dev/gemini-api/docs/embeddings",
    "input_modalities": "Text",
    "output_modalities": "Text Embeddings",
    "rate_limits": "100 requests/min, 30K tokens/min, 1,000 requests/day",
    "provider_api_access": "https://aistudio.google.com/apikey",
<<<<<<< HEAD
    "created_at": "2025-12-11T08:50:22.267563+00:00",
    "updated_at": "2025-12-11T08:50:22.267565+00:00",
=======
    "created_at": "2025-12-11T09:19:48.666833+00:00",
    "updated_at": "2025-12-11T09:19:48.666836+00:00",
>>>>>>> 3a3b570a
    "license_info_text": "Google",
    "license_info_url": "https://developers.google.com/terms",
    "license_name": "Gemini",
    "license_url": "https://ai.google.dev/gemini-api/terms"
  },
  {
    "id": "",
    "inference_provider": "Google",
    "model_provider": "Google",
    "human_readable_name": "Text Embedding 004",
    "provider_slug": "text-embedding-004",
    "model_provider_country": "United States",
    "official_url": "https://ai.google.dev/gemini-api/docs/embeddings",
    "input_modalities": "Text",
    "output_modalities": "Text Embeddings",
    "rate_limits": "100 requests/min, 30K tokens/min, 1,000 requests/day",
    "provider_api_access": "https://aistudio.google.com/apikey",
<<<<<<< HEAD
    "created_at": "2025-12-11T08:50:22.267693+00:00",
    "updated_at": "2025-12-11T08:50:22.267695+00:00",
=======
    "created_at": "2025-12-11T09:19:48.666961+00:00",
    "updated_at": "2025-12-11T09:19:48.666963+00:00",
>>>>>>> 3a3b570a
    "license_info_text": "Google",
    "license_info_url": "https://developers.google.com/terms",
    "license_name": "Gemini",
    "license_url": "https://ai.google.dev/gemini-api/terms"
  },
  {
    "id": "",
    "inference_provider": "Google",
    "model_provider": "Google",
    "human_readable_name": "Gemini Embedding 001",
    "provider_slug": "gemini-embedding-001",
    "model_provider_country": "United States",
    "official_url": "https://deepmind.google/models/gemini/",
    "input_modalities": "Text",
    "output_modalities": "Text Embeddings",
    "rate_limits": "100 requests/min, 30K tokens/min, 1,000 requests/day",
    "provider_api_access": "https://aistudio.google.com/apikey",
<<<<<<< HEAD
    "created_at": "2025-12-11T08:50:22.267858+00:00",
    "updated_at": "2025-12-11T08:50:22.267861+00:00",
=======
    "created_at": "2025-12-11T09:19:48.667087+00:00",
    "updated_at": "2025-12-11T09:19:48.667089+00:00",
>>>>>>> 3a3b570a
    "license_info_text": "Google",
    "license_info_url": "https://developers.google.com/terms",
    "license_name": "Gemini",
    "license_url": "https://ai.google.dev/gemini-api/terms"
  },
  {
    "id": "",
    "inference_provider": "Google",
    "model_provider": "Google",
    "human_readable_name": "AQA",
    "provider_slug": "aqa",
    "model_provider_country": "United States",
    "official_url": "https://deepmind.google/models/gemini/",
    "input_modalities": "Text",
    "output_modalities": "Text",
    "rate_limits": "15 requests/min, 1M tokens/min, 200 requests/day",
    "provider_api_access": "https://aistudio.google.com/apikey",
<<<<<<< HEAD
    "created_at": "2025-12-11T08:50:22.267949+00:00",
    "updated_at": "2025-12-11T08:50:22.267951+00:00",
=======
    "created_at": "2025-12-11T09:19:48.667190+00:00",
    "updated_at": "2025-12-11T09:19:48.667193+00:00",
>>>>>>> 3a3b570a
    "license_info_text": "Google",
    "license_info_url": "https://developers.google.com/terms",
    "license_name": "Gemini",
    "license_url": "https://ai.google.dev/gemini-api/terms"
  },
  {
    "id": "",
    "inference_provider": "Google",
    "model_provider": "Google",
    "human_readable_name": "Imagen 4.0 Generate 001",
    "provider_slug": "imagen-4.0-generate-001",
    "model_provider_country": "United States",
    "official_url": "https://deepmind.google/models/imagen/",
    "input_modalities": "Text",
    "output_modalities": "Image",
    "rate_limits": "Input: 480 tokens, Output: up to 4 images",
    "provider_api_access": "https://aistudio.google.com/apikey",
<<<<<<< HEAD
    "created_at": "2025-12-11T08:50:22.268087+00:00",
    "updated_at": "2025-12-11T08:50:22.268089+00:00",
=======
    "created_at": "2025-12-11T09:19:48.667341+00:00",
    "updated_at": "2025-12-11T09:19:48.667343+00:00",
>>>>>>> 3a3b570a
    "license_info_text": "Google",
    "license_info_url": "https://developers.google.com/terms",
    "license_name": "Gemini",
    "license_url": "https://ai.google.dev/gemini-api/terms"
  },
  {
    "id": "",
    "inference_provider": "Google",
    "model_provider": "Google",
    "human_readable_name": "Imagen 4.0 Ultra Generate 001",
    "provider_slug": "imagen-4.0-ultra-generate-001",
    "model_provider_country": "United States",
    "official_url": "https://deepmind.google/models/imagen/",
    "input_modalities": "Text",
    "output_modalities": "Image",
    "rate_limits": "Input: 480 tokens, Output: up to 4 images",
    "provider_api_access": "https://aistudio.google.com/apikey",
<<<<<<< HEAD
    "created_at": "2025-12-11T08:50:22.268220+00:00",
    "updated_at": "2025-12-11T08:50:22.268222+00:00",
=======
    "created_at": "2025-12-11T09:19:48.667475+00:00",
    "updated_at": "2025-12-11T09:19:48.667477+00:00",
>>>>>>> 3a3b570a
    "license_info_text": "Google",
    "license_info_url": "https://developers.google.com/terms",
    "license_name": "Gemini",
    "license_url": "https://ai.google.dev/gemini-api/terms"
  },
  {
    "id": "",
    "inference_provider": "Google",
    "model_provider": "Google",
    "human_readable_name": "Imagen 4.0 Fast Generate 001",
    "provider_slug": "imagen-4.0-fast-generate-001",
    "model_provider_country": "United States",
    "official_url": "https://deepmind.google/models/imagen/",
    "input_modalities": "Text",
    "output_modalities": "Image",
    "rate_limits": "Input: 480 tokens, Output: up to 4 images",
    "provider_api_access": "https://aistudio.google.com/apikey",
<<<<<<< HEAD
    "created_at": "2025-12-11T08:50:22.268347+00:00",
    "updated_at": "2025-12-11T08:50:22.268350+00:00",
=======
    "created_at": "2025-12-11T09:19:48.667607+00:00",
    "updated_at": "2025-12-11T09:19:48.667609+00:00",
>>>>>>> 3a3b570a
    "license_info_text": "Google",
    "license_info_url": "https://developers.google.com/terms",
    "license_name": "Gemini",
    "license_url": "https://ai.google.dev/gemini-api/terms"
  },
  {
    "id": "",
    "inference_provider": "Google",
    "model_provider": "Google",
    "human_readable_name": "Veo 3.0 Generate 001",
    "provider_slug": "veo-3.0-generate-001",
    "model_provider_country": "United States",
    "official_url": "https://deepmind.google/models/veo/",
    "input_modalities": "Text, Image",
    "output_modalities": "Audio, Video",
    "rate_limits": "Image input: up to 20MB, Output video: up to 2 minutes",
    "provider_api_access": "https://aistudio.google.com/apikey",
<<<<<<< HEAD
    "created_at": "2025-12-11T08:50:22.268482+00:00",
    "updated_at": "2025-12-11T08:50:22.268484+00:00",
=======
    "created_at": "2025-12-11T09:19:48.667743+00:00",
    "updated_at": "2025-12-11T09:19:48.667745+00:00",
>>>>>>> 3a3b570a
    "license_info_text": "Google",
    "license_info_url": "https://developers.google.com/terms",
    "license_name": "Gemini",
    "license_url": "https://ai.google.dev/gemini-api/terms"
  },
  {
    "id": "",
    "inference_provider": "Google",
    "model_provider": "Google",
    "human_readable_name": "Veo 3.0 Fast Generate 001",
    "provider_slug": "veo-3.0-fast-generate-001",
    "model_provider_country": "United States",
    "official_url": "https://deepmind.google/models/veo/",
    "input_modalities": "Text, Image",
    "output_modalities": "Audio, Video",
    "rate_limits": "Image input: up to 20MB, Output video: up to 2 minutes",
    "provider_api_access": "https://aistudio.google.com/apikey",
<<<<<<< HEAD
    "created_at": "2025-12-11T08:50:22.268619+00:00",
    "updated_at": "2025-12-11T08:50:22.268621+00:00",
=======
    "created_at": "2025-12-11T09:19:48.667878+00:00",
    "updated_at": "2025-12-11T09:19:48.667880+00:00",
>>>>>>> 3a3b570a
    "license_info_text": "Google",
    "license_info_url": "https://developers.google.com/terms",
    "license_name": "Gemini",
    "license_url": "https://ai.google.dev/gemini-api/terms"
  }
]<|MERGE_RESOLUTION|>--- conflicted
+++ resolved
@@ -11,13 +11,8 @@
     "output_modalities": "Text Embeddings",
     "rate_limits": "100 requests/min, 30K tokens/min, 1,000 requests/day",
     "provider_api_access": "https://aistudio.google.com/apikey",
-<<<<<<< HEAD
-    "created_at": "2025-12-11T08:50:22.265495+00:00",
-    "updated_at": "2025-12-11T08:50:22.265499+00:00",
-=======
     "created_at": "2025-12-11T09:19:48.664783+00:00",
     "updated_at": "2025-12-11T09:19:48.664788+00:00",
->>>>>>> 3a3b570a
     "license_info_text": "Google",
     "license_info_url": "https://developers.google.com/terms",
     "license_name": "Gemini",
@@ -35,13 +30,8 @@
     "output_modalities": "Text",
     "rate_limits": "10 requests/min, 250K tokens/min, 250 requests/day",
     "provider_api_access": "https://aistudio.google.com/apikey",
-<<<<<<< HEAD
-    "created_at": "2025-12-11T08:50:22.265678+00:00",
-    "updated_at": "2025-12-11T08:50:22.265680+00:00",
-=======
     "created_at": "2025-12-11T09:19:48.664960+00:00",
     "updated_at": "2025-12-11T09:19:48.664963+00:00",
->>>>>>> 3a3b570a
     "license_info_text": "Google",
     "license_info_url": "https://developers.google.com/terms",
     "license_name": "Gemini",
@@ -59,13 +49,8 @@
     "output_modalities": "Text",
     "rate_limits": "5 requests/min, 250K tokens/min, 100 requests/day",
     "provider_api_access": "https://aistudio.google.com/apikey",
-<<<<<<< HEAD
-    "created_at": "2025-12-11T08:50:22.265858+00:00",
-    "updated_at": "2025-12-11T08:50:22.265861+00:00",
-=======
     "created_at": "2025-12-11T09:19:48.665115+00:00",
     "updated_at": "2025-12-11T09:19:48.665117+00:00",
->>>>>>> 3a3b570a
     "license_info_text": "Google",
     "license_info_url": "https://developers.google.com/terms",
     "license_name": "Gemini",
@@ -83,13 +68,8 @@
     "output_modalities": "Text",
     "rate_limits": "15 requests/min, 1M tokens/min, 200 requests/day",
     "provider_api_access": "https://aistudio.google.com/apikey",
-<<<<<<< HEAD
-    "created_at": "2025-12-11T08:50:22.266003+00:00",
-    "updated_at": "2025-12-11T08:50:22.266006+00:00",
-=======
     "created_at": "2025-12-11T09:19:48.665291+00:00",
     "updated_at": "2025-12-11T09:19:48.665293+00:00",
->>>>>>> 3a3b570a
     "license_info_text": "Google",
     "license_info_url": "https://developers.google.com/terms",
     "license_name": "Gemini",
@@ -107,13 +87,8 @@
     "output_modalities": "Text",
     "rate_limits": "15 requests/min, 1M tokens/min, 200 requests/day",
     "provider_api_access": "https://aistudio.google.com/apikey",
-<<<<<<< HEAD
-    "created_at": "2025-12-11T08:50:22.266143+00:00",
-    "updated_at": "2025-12-11T08:50:22.266146+00:00",
-=======
     "created_at": "2025-12-11T09:19:48.665432+00:00",
     "updated_at": "2025-12-11T09:19:48.665434+00:00",
->>>>>>> 3a3b570a
     "license_info_text": "Google",
     "license_info_url": "https://developers.google.com/terms",
     "license_name": "Gemini",
@@ -131,13 +106,8 @@
     "output_modalities": "Text",
     "rate_limits": "15 requests/min, 1M tokens/min, 200 requests/day",
     "provider_api_access": "https://aistudio.google.com/apikey",
-<<<<<<< HEAD
-    "created_at": "2025-12-11T08:50:22.266282+00:00",
-    "updated_at": "2025-12-11T08:50:22.266284+00:00",
-=======
     "created_at": "2025-12-11T09:19:48.665570+00:00",
     "updated_at": "2025-12-11T09:19:48.665572+00:00",
->>>>>>> 3a3b570a
     "license_info_text": "Google",
     "license_info_url": "https://developers.google.com/terms",
     "license_name": "Gemini",
@@ -155,13 +125,8 @@
     "output_modalities": "Text",
     "rate_limits": "15 requests/min, 1M tokens/min, 200 requests/day",
     "provider_api_access": "https://aistudio.google.com/apikey",
-<<<<<<< HEAD
-    "created_at": "2025-12-11T08:50:22.266419+00:00",
-    "updated_at": "2025-12-11T08:50:22.266421+00:00",
-=======
     "created_at": "2025-12-11T09:19:48.665702+00:00",
     "updated_at": "2025-12-11T09:19:48.665704+00:00",
->>>>>>> 3a3b570a
     "license_info_text": "Google",
     "license_info_url": "https://developers.google.com/terms",
     "license_name": "Gemini",
@@ -179,13 +144,8 @@
     "output_modalities": "Text",
     "rate_limits": "30 requests/min, 15K tokens/min, 14,400 requests/day",
     "provider_api_access": "https://aistudio.google.com/apikey",
-<<<<<<< HEAD
-    "created_at": "2025-12-11T08:50:22.266566+00:00",
-    "updated_at": "2025-12-11T08:50:22.266569+00:00",
-=======
     "created_at": "2025-12-11T09:19:48.665851+00:00",
     "updated_at": "2025-12-11T09:19:48.665857+00:00",
->>>>>>> 3a3b570a
     "license_info_text": "",
     "license_info_url": "",
     "license_name": "Gemma",
@@ -203,13 +163,8 @@
     "output_modalities": "Text",
     "rate_limits": "30 requests/min, 15K tokens/min, 14,400 requests/day",
     "provider_api_access": "https://aistudio.google.com/apikey",
-<<<<<<< HEAD
-    "created_at": "2025-12-11T08:50:22.266737+00:00",
-    "updated_at": "2025-12-11T08:50:22.266740+00:00",
-=======
     "created_at": "2025-12-11T09:19:48.666006+00:00",
     "updated_at": "2025-12-11T09:19:48.666009+00:00",
->>>>>>> 3a3b570a
     "license_info_text": "",
     "license_info_url": "",
     "license_name": "Gemma",
@@ -227,13 +182,8 @@
     "output_modalities": "Text",
     "rate_limits": "30 requests/min, 15K tokens/min, 14,400 requests/day",
     "provider_api_access": "https://aistudio.google.com/apikey",
-<<<<<<< HEAD
-    "created_at": "2025-12-11T08:50:22.266887+00:00",
-    "updated_at": "2025-12-11T08:50:22.266890+00:00",
-=======
     "created_at": "2025-12-11T09:19:48.666143+00:00",
     "updated_at": "2025-12-11T09:19:48.666145+00:00",
->>>>>>> 3a3b570a
     "license_info_text": "",
     "license_info_url": "",
     "license_name": "Gemma",
@@ -251,13 +201,8 @@
     "output_modalities": "Text",
     "rate_limits": "30 requests/min, 15K tokens/min, 14,400 requests/day",
     "provider_api_access": "https://aistudio.google.com/apikey",
-<<<<<<< HEAD
-    "created_at": "2025-12-11T08:50:22.267027+00:00",
-    "updated_at": "2025-12-11T08:50:22.267030+00:00",
-=======
     "created_at": "2025-12-11T09:19:48.666305+00:00",
     "updated_at": "2025-12-11T09:19:48.666307+00:00",
->>>>>>> 3a3b570a
     "license_info_text": "",
     "license_info_url": "",
     "license_name": "Gemma",
@@ -275,13 +220,8 @@
     "output_modalities": "Text",
     "rate_limits": "30 requests/min, 15K tokens/min, 14,400 requests/day",
     "provider_api_access": "https://aistudio.google.com/apikey",
-<<<<<<< HEAD
-    "created_at": "2025-12-11T08:50:22.267163+00:00",
-    "updated_at": "2025-12-11T08:50:22.267165+00:00",
-=======
     "created_at": "2025-12-11T09:19:48.666441+00:00",
     "updated_at": "2025-12-11T09:19:48.666443+00:00",
->>>>>>> 3a3b570a
     "license_info_text": "",
     "license_info_url": "",
     "license_name": "Gemma",
@@ -299,13 +239,8 @@
     "output_modalities": "Text",
     "rate_limits": "30 requests/min, 15K tokens/min, 14,400 requests/day",
     "provider_api_access": "https://aistudio.google.com/apikey",
-<<<<<<< HEAD
-    "created_at": "2025-12-11T08:50:22.267295+00:00",
-    "updated_at": "2025-12-11T08:50:22.267298+00:00",
-=======
     "created_at": "2025-12-11T09:19:48.666575+00:00",
     "updated_at": "2025-12-11T09:19:48.666577+00:00",
->>>>>>> 3a3b570a
     "license_info_text": "",
     "license_info_url": "",
     "license_name": "Gemma",
@@ -323,13 +258,8 @@
     "output_modalities": "Text",
     "rate_limits": "10 requests/min, 250K tokens/min, 250 requests/day",
     "provider_api_access": "https://aistudio.google.com/apikey",
-<<<<<<< HEAD
-    "created_at": "2025-12-11T08:50:22.267427+00:00",
-    "updated_at": "2025-12-11T08:50:22.267429+00:00",
-=======
     "created_at": "2025-12-11T09:19:48.666702+00:00",
     "updated_at": "2025-12-11T09:19:48.666704+00:00",
->>>>>>> 3a3b570a
     "license_info_text": "Google",
     "license_info_url": "https://developers.google.com/terms",
     "license_name": "Gemini",
@@ -347,13 +277,8 @@
     "output_modalities": "Text Embeddings",
     "rate_limits": "100 requests/min, 30K tokens/min, 1,000 requests/day",
     "provider_api_access": "https://aistudio.google.com/apikey",
-<<<<<<< HEAD
-    "created_at": "2025-12-11T08:50:22.267563+00:00",
-    "updated_at": "2025-12-11T08:50:22.267565+00:00",
-=======
     "created_at": "2025-12-11T09:19:48.666833+00:00",
     "updated_at": "2025-12-11T09:19:48.666836+00:00",
->>>>>>> 3a3b570a
     "license_info_text": "Google",
     "license_info_url": "https://developers.google.com/terms",
     "license_name": "Gemini",
@@ -371,13 +296,8 @@
     "output_modalities": "Text Embeddings",
     "rate_limits": "100 requests/min, 30K tokens/min, 1,000 requests/day",
     "provider_api_access": "https://aistudio.google.com/apikey",
-<<<<<<< HEAD
-    "created_at": "2025-12-11T08:50:22.267693+00:00",
-    "updated_at": "2025-12-11T08:50:22.267695+00:00",
-=======
     "created_at": "2025-12-11T09:19:48.666961+00:00",
     "updated_at": "2025-12-11T09:19:48.666963+00:00",
->>>>>>> 3a3b570a
     "license_info_text": "Google",
     "license_info_url": "https://developers.google.com/terms",
     "license_name": "Gemini",
@@ -395,13 +315,8 @@
     "output_modalities": "Text Embeddings",
     "rate_limits": "100 requests/min, 30K tokens/min, 1,000 requests/day",
     "provider_api_access": "https://aistudio.google.com/apikey",
-<<<<<<< HEAD
-    "created_at": "2025-12-11T08:50:22.267858+00:00",
-    "updated_at": "2025-12-11T08:50:22.267861+00:00",
-=======
     "created_at": "2025-12-11T09:19:48.667087+00:00",
     "updated_at": "2025-12-11T09:19:48.667089+00:00",
->>>>>>> 3a3b570a
     "license_info_text": "Google",
     "license_info_url": "https://developers.google.com/terms",
     "license_name": "Gemini",
@@ -419,13 +334,8 @@
     "output_modalities": "Text",
     "rate_limits": "15 requests/min, 1M tokens/min, 200 requests/day",
     "provider_api_access": "https://aistudio.google.com/apikey",
-<<<<<<< HEAD
-    "created_at": "2025-12-11T08:50:22.267949+00:00",
-    "updated_at": "2025-12-11T08:50:22.267951+00:00",
-=======
     "created_at": "2025-12-11T09:19:48.667190+00:00",
     "updated_at": "2025-12-11T09:19:48.667193+00:00",
->>>>>>> 3a3b570a
     "license_info_text": "Google",
     "license_info_url": "https://developers.google.com/terms",
     "license_name": "Gemini",
@@ -443,13 +353,8 @@
     "output_modalities": "Image",
     "rate_limits": "Input: 480 tokens, Output: up to 4 images",
     "provider_api_access": "https://aistudio.google.com/apikey",
-<<<<<<< HEAD
-    "created_at": "2025-12-11T08:50:22.268087+00:00",
-    "updated_at": "2025-12-11T08:50:22.268089+00:00",
-=======
     "created_at": "2025-12-11T09:19:48.667341+00:00",
     "updated_at": "2025-12-11T09:19:48.667343+00:00",
->>>>>>> 3a3b570a
     "license_info_text": "Google",
     "license_info_url": "https://developers.google.com/terms",
     "license_name": "Gemini",
@@ -467,13 +372,8 @@
     "output_modalities": "Image",
     "rate_limits": "Input: 480 tokens, Output: up to 4 images",
     "provider_api_access": "https://aistudio.google.com/apikey",
-<<<<<<< HEAD
-    "created_at": "2025-12-11T08:50:22.268220+00:00",
-    "updated_at": "2025-12-11T08:50:22.268222+00:00",
-=======
     "created_at": "2025-12-11T09:19:48.667475+00:00",
     "updated_at": "2025-12-11T09:19:48.667477+00:00",
->>>>>>> 3a3b570a
     "license_info_text": "Google",
     "license_info_url": "https://developers.google.com/terms",
     "license_name": "Gemini",
@@ -491,13 +391,8 @@
     "output_modalities": "Image",
     "rate_limits": "Input: 480 tokens, Output: up to 4 images",
     "provider_api_access": "https://aistudio.google.com/apikey",
-<<<<<<< HEAD
-    "created_at": "2025-12-11T08:50:22.268347+00:00",
-    "updated_at": "2025-12-11T08:50:22.268350+00:00",
-=======
     "created_at": "2025-12-11T09:19:48.667607+00:00",
     "updated_at": "2025-12-11T09:19:48.667609+00:00",
->>>>>>> 3a3b570a
     "license_info_text": "Google",
     "license_info_url": "https://developers.google.com/terms",
     "license_name": "Gemini",
@@ -515,13 +410,8 @@
     "output_modalities": "Audio, Video",
     "rate_limits": "Image input: up to 20MB, Output video: up to 2 minutes",
     "provider_api_access": "https://aistudio.google.com/apikey",
-<<<<<<< HEAD
-    "created_at": "2025-12-11T08:50:22.268482+00:00",
-    "updated_at": "2025-12-11T08:50:22.268484+00:00",
-=======
     "created_at": "2025-12-11T09:19:48.667743+00:00",
     "updated_at": "2025-12-11T09:19:48.667745+00:00",
->>>>>>> 3a3b570a
     "license_info_text": "Google",
     "license_info_url": "https://developers.google.com/terms",
     "license_name": "Gemini",
@@ -539,13 +429,8 @@
     "output_modalities": "Audio, Video",
     "rate_limits": "Image input: up to 20MB, Output video: up to 2 minutes",
     "provider_api_access": "https://aistudio.google.com/apikey",
-<<<<<<< HEAD
-    "created_at": "2025-12-11T08:50:22.268619+00:00",
-    "updated_at": "2025-12-11T08:50:22.268621+00:00",
-=======
     "created_at": "2025-12-11T09:19:48.667878+00:00",
     "updated_at": "2025-12-11T09:19:48.667880+00:00",
->>>>>>> 3a3b570a
     "license_info_text": "Google",
     "license_info_url": "https://developers.google.com/terms",
     "license_name": "Gemini",
