{
  "metadata": {
<<<<<<< HEAD
    "generated": "2025-12-04 06:13:56 IST",
=======
    "generated": "2025-12-04 09:08:17 IST",
>>>>>>> e7dafb7b
    "total_models": 24,
    "filtering_source": "Google Pipeline B-Filter"
  },
  "models": [
    {
      "name": "models/embedding-gecko-001",
      "version": "001",
      "displayName": "Embedding Gecko",
      "description": "Obtain a distributed representation of a text.",
      "inputTokenLimit": 1024,
      "outputTokenLimit": 1,
      "supportedGenerationMethods": [
        "embedText",
        "countTextTokens"
      ]
    },
    {
      "name": "models/gemini-2.5-flash",
      "version": "001",
      "displayName": "Gemini 2.5 Flash",
      "description": "Stable version of Gemini 2.5 Flash, our mid-size multimodal model that supports up to 1 million tokens, released in June of 2025.",
      "inputTokenLimit": 1048576,
      "outputTokenLimit": 65536,
      "supportedGenerationMethods": [
        "generateContent",
        "countTokens",
        "createCachedContent",
        "batchGenerateContent"
      ],
      "temperature": 1,
      "topP": 0.95,
      "topK": 64,
      "maxTemperature": 2,
      "thinking": true
    },
    {
      "name": "models/gemini-2.5-pro",
      "version": "2.5",
      "displayName": "Gemini 2.5 Pro",
      "description": "Stable release (June 17th, 2025) of Gemini 2.5 Pro",
      "inputTokenLimit": 1048576,
      "outputTokenLimit": 65536,
      "supportedGenerationMethods": [
        "generateContent",
        "countTokens",
        "createCachedContent",
        "batchGenerateContent"
      ],
      "temperature": 1,
      "topP": 0.95,
      "topK": 64,
      "maxTemperature": 2,
      "thinking": true
    },
    {
      "name": "models/gemini-2.0-flash",
      "version": "2.0",
      "displayName": "Gemini 2.0 Flash",
      "description": "Gemini 2.0 Flash",
      "inputTokenLimit": 1048576,
      "outputTokenLimit": 8192,
      "supportedGenerationMethods": [
        "generateContent",
        "countTokens",
        "createCachedContent",
        "batchGenerateContent"
      ],
      "temperature": 1,
      "topP": 0.95,
      "topK": 40,
      "maxTemperature": 2
    },
    {
      "name": "models/gemini-2.0-flash-001",
      "version": "2.0",
      "displayName": "Gemini 2.0 Flash 001",
      "description": "Stable version of Gemini 2.0 Flash, our fast and versatile multimodal model for scaling across diverse tasks, released in January of 2025.",
      "inputTokenLimit": 1048576,
      "outputTokenLimit": 8192,
      "supportedGenerationMethods": [
        "generateContent",
        "countTokens",
        "createCachedContent",
        "batchGenerateContent"
      ],
      "temperature": 1,
      "topP": 0.95,
      "topK": 40,
      "maxTemperature": 2
    },
    {
      "name": "models/gemini-2.0-flash-lite-001",
      "version": "2.0",
      "displayName": "Gemini 2.0 Flash-Lite 001",
      "description": "Stable version of Gemini 2.0 Flash-Lite",
      "inputTokenLimit": 1048576,
      "outputTokenLimit": 8192,
      "supportedGenerationMethods": [
        "generateContent",
        "countTokens",
        "createCachedContent",
        "batchGenerateContent"
      ],
      "temperature": 1,
      "topP": 0.95,
      "topK": 40,
      "maxTemperature": 2
    },
    {
      "name": "models/gemini-2.0-flash-lite",
      "version": "2.0",
      "displayName": "Gemini 2.0 Flash-Lite",
      "description": "Gemini 2.0 Flash-Lite",
      "inputTokenLimit": 1048576,
      "outputTokenLimit": 8192,
      "supportedGenerationMethods": [
        "generateContent",
        "countTokens",
        "createCachedContent",
        "batchGenerateContent"
      ],
      "temperature": 1,
      "topP": 0.95,
      "topK": 40,
      "maxTemperature": 2
    },
    {
      "name": "models/gemma-3-1b-it",
      "version": "001",
      "displayName": "Gemma 3 1B",
      "inputTokenLimit": 32768,
      "outputTokenLimit": 8192,
      "supportedGenerationMethods": [
        "generateContent",
        "countTokens"
      ],
      "temperature": 1,
      "topP": 0.95,
      "topK": 64
    },
    {
      "name": "models/gemma-3-4b-it",
      "version": "001",
      "displayName": "Gemma 3 4B",
      "inputTokenLimit": 32768,
      "outputTokenLimit": 8192,
      "supportedGenerationMethods": [
        "generateContent",
        "countTokens"
      ],
      "temperature": 1,
      "topP": 0.95,
      "topK": 64
    },
    {
      "name": "models/gemma-3-12b-it",
      "version": "001",
      "displayName": "Gemma 3 12B",
      "inputTokenLimit": 32768,
      "outputTokenLimit": 8192,
      "supportedGenerationMethods": [
        "generateContent",
        "countTokens"
      ],
      "temperature": 1,
      "topP": 0.95,
      "topK": 64
    },
    {
      "name": "models/gemma-3-27b-it",
      "version": "001",
      "displayName": "Gemma 3 27B",
      "inputTokenLimit": 131072,
      "outputTokenLimit": 8192,
      "supportedGenerationMethods": [
        "generateContent",
        "countTokens"
      ],
      "temperature": 1,
      "topP": 0.95,
      "topK": 64
    },
    {
      "name": "models/gemma-3n-e4b-it",
      "version": "001",
      "displayName": "Gemma 3n E4B",
      "inputTokenLimit": 8192,
      "outputTokenLimit": 2048,
      "supportedGenerationMethods": [
        "generateContent",
        "countTokens"
      ],
      "temperature": 1,
      "topP": 0.95,
      "topK": 64
    },
    {
      "name": "models/gemma-3n-e2b-it",
      "version": "001",
      "displayName": "Gemma 3n E2B",
      "inputTokenLimit": 8192,
      "outputTokenLimit": 2048,
      "supportedGenerationMethods": [
        "generateContent",
        "countTokens"
      ],
      "temperature": 1,
      "topP": 0.95,
      "topK": 64
    },
    {
      "name": "models/gemini-2.5-flash-lite",
      "version": "001",
      "displayName": "Gemini 2.5 Flash-Lite",
      "description": "Stable version of Gemini 2.5 Flash-Lite, released in July of 2025",
      "inputTokenLimit": 1048576,
      "outputTokenLimit": 65536,
      "supportedGenerationMethods": [
        "generateContent",
        "countTokens",
        "createCachedContent",
        "batchGenerateContent"
      ],
      "temperature": 1,
      "topP": 0.95,
      "topK": 64,
      "maxTemperature": 2,
      "thinking": true
    },
    {
      "name": "models/embedding-001",
      "version": "001",
      "displayName": "Embedding 001",
      "description": "Obtain a distributed representation of a text.",
      "inputTokenLimit": 2048,
      "outputTokenLimit": 1,
      "supportedGenerationMethods": [
        "embedContent"
      ]
    },
    {
      "name": "models/text-embedding-004",
      "version": "004",
      "displayName": "Text Embedding 004",
      "description": "Obtain a distributed representation of a text.",
      "inputTokenLimit": 2048,
      "outputTokenLimit": 1,
      "supportedGenerationMethods": [
        "embedContent"
      ]
    },
    {
      "name": "models/gemini-embedding-001",
      "version": "001",
      "displayName": "Gemini Embedding 001",
      "description": "Obtain a distributed representation of a text.",
      "inputTokenLimit": 2048,
      "outputTokenLimit": 1,
      "supportedGenerationMethods": [
        "embedContent",
        "countTextTokens",
        "countTokens",
        "asyncBatchEmbedContent"
      ]
    },
    {
      "name": "models/aqa",
      "version": "001",
      "displayName": "Model that performs Attributed Question Answering.",
      "description": "Model trained to return answers to questions that are grounded in provided sources, along with estimating answerable probability.",
      "inputTokenLimit": 7168,
      "outputTokenLimit": 1024,
      "supportedGenerationMethods": [
        "generateAnswer"
      ],
      "temperature": 0.2,
      "topP": 1,
      "topK": 40
    },
    {
      "name": "models/imagen-4.0-generate-001",
      "version": "001",
      "displayName": "Imagen 4",
      "description": "Vertex served Imagen 4.0 model",
      "inputTokenLimit": 480,
      "outputTokenLimit": 8192,
      "supportedGenerationMethods": [
        "predict"
      ]
    },
    {
      "name": "models/imagen-4.0-ultra-generate-001",
      "version": "001",
      "displayName": "Imagen 4 Ultra",
      "description": "Vertex served Imagen 4.0 ultra model",
      "inputTokenLimit": 480,
      "outputTokenLimit": 8192,
      "supportedGenerationMethods": [
        "predict"
      ]
    },
    {
      "name": "models/imagen-4.0-fast-generate-001",
      "version": "001",
      "displayName": "Imagen 4 Fast",
      "description": "Vertex served Imagen 4.0 Fast model",
      "inputTokenLimit": 480,
      "outputTokenLimit": 8192,
      "supportedGenerationMethods": [
        "predict"
      ]
    },
    {
      "name": "models/veo-3.0-generate-001",
      "version": "3.0",
      "displayName": "Veo 3",
      "description": "Veo 3",
      "inputTokenLimit": 480,
      "outputTokenLimit": 8192,
      "supportedGenerationMethods": [
        "predictLongRunning"
      ]
    },
    {
      "name": "models/veo-3.0-fast-generate-001",
      "version": "3.0",
      "displayName": "Veo 3 fast",
      "description": "Veo 3 fast",
      "inputTokenLimit": 480,
      "outputTokenLimit": 8192,
      "supportedGenerationMethods": [
        "predictLongRunning"
      ]
    },
    {
      "name": "models/gemini-2.0-flash-live-001",
      "version": "001",
      "displayName": "Gemini 2.0 Flash 001",
      "description": "Gemini 2.0 Flash 001",
      "inputTokenLimit": 131072,
      "outputTokenLimit": 8192,
      "supportedGenerationMethods": [
        "bidiGenerateContent",
        "countTokens"
      ],
      "temperature": 1,
      "topP": 0.95,
      "topK": 64,
      "maxTemperature": 2
    }
  ]
}<|MERGE_RESOLUTION|>--- conflicted
+++ resolved
@@ -1,10 +1,6 @@
 {
   "metadata": {
-<<<<<<< HEAD
-    "generated": "2025-12-04 06:13:56 IST",
-=======
     "generated": "2025-12-04 09:08:17 IST",
->>>>>>> e7dafb7b
     "total_models": 24,
     "filtering_source": "Google Pipeline B-Filter"
   },
