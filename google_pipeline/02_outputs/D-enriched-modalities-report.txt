=== GOOGLE MODELS MODALITY ENRICHMENT REPORT ===

<<<<<<< HEAD
Generated: 2025-12-04 06:14:00 IST
=======
Generated: 2025-12-04 09:08:22 IST
>>>>>>> e7dafb7b

=== SUMMARY ===
Total Models: 24
Priority 1 Matches (Exact): 7
Priority 2 Matches (Normalized): 5
Embedding Matches: 4
Gemma Pattern Matches: 6
Unique Model Matches: 1
No Matches: 0
Overall Match Rate: 95.8%

=== PRIORITY 1 MATCHES (EXACT) ===

 1. gemini-2.5-flash
    Input: Text, Image, Audio, Video
    Output: Text

 2. gemini-2.5-pro
    Input: Text, Image, Audio, Video, PDF
    Output: Text

 3. gemini-2.0-flash
    Input: Text, Image, Audio, Video
    Output: Text

 4. gemini-2.0-flash-lite
    Input: Text, Image, Audio, Video
    Output: Text

 5. gemini-2.5-flash-lite
    Input: Text, Image, Audio, Video, PDF
    Output: Text

 6. veo-3.0-generate-001
    Input: Text, Image
    Output: Audio, Video

 7. veo-3.0-fast-generate-001
    Input: Text, Image
    Output: Audio, Video

=== PRIORITY 2 MATCHES (NORMALIZED) ===

 1. gemini-2.0-flash-001
    Filtered model's API ID normalized: 'gemini-2-flash'
    Scraped model's API ID normalized: 'gemini-2-flash'
    Input: Text, Image, Audio, Video
    Output: Text

 2. gemini-2.0-flash-lite-001
    Filtered model's API ID normalized: 'gemini-2-flash-lite'
    Scraped model's API ID normalized: 'gemini-2-flash-lite'
    Input: Text, Image, Audio, Video
    Output: Text

 3. imagen-4.0-generate-001
    Filtered model's API ID normalized: 'imagen-4'
    Scraped model's API ID normalized: 'imagen-4'
    Input: Text
    Output: Image

 4. imagen-4.0-ultra-generate-001
    Filtered model's API ID normalized: 'imagen-4'
    Scraped model's API ID normalized: 'imagen-4'
    Input: Text
    Output: Image

 5. imagen-4.0-fast-generate-001
    Filtered model's API ID normalized: 'imagen-4'
    Scraped model's API ID normalized: 'imagen-4'
    Input: Text
    Output: Image

=== EMBEDDING MATCHES ===

 1. embedding-gecko-001
    Input: Text
    Output: Text Embeddings

 2. embedding-001
    Input: Text
    Output: Text Embeddings

 3. text-embedding-004
    Input: Text
    Output: Text Embeddings

 4. gemini-embedding-001
    Input: Text
    Output: Text Embeddings

=== GEMMA PATTERN MATCHES ===

 1. gemma-3-1b-it
    Pattern: gemma-3
    Input: Text, Image
    Output: Text

 2. gemma-3-4b-it
    Pattern: gemma-3
    Input: Text, Image
    Output: Text

 3. gemma-3-12b-it
    Pattern: gemma-3
    Input: Text, Image
    Output: Text

 4. gemma-3-27b-it
    Pattern: gemma-3
    Input: Text, Image
    Output: Text

 5. gemma-3n-e4b-it
    Pattern: gemma-3n
    Input: Text, Image, Audio, Video
    Output: Text

 6. gemma-3n-e2b-it
    Pattern: gemma-3n
    Input: Text, Image, Audio, Video
    Output: Text

=== UNIQUE MODEL MATCHES ===

 1. aqa
    Input: Text
    Output: Text<|MERGE_RESOLUTION|>--- conflicted
+++ resolved
@@ -1,10 +1,6 @@
 === GOOGLE MODELS MODALITY ENRICHMENT REPORT ===
 
-<<<<<<< HEAD
-Generated: 2025-12-04 06:14:00 IST
-=======
 Generated: 2025-12-04 09:08:22 IST
->>>>>>> e7dafb7b
 
 === SUMMARY ===
 Total Models: 24
