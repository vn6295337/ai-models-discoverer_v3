=== GOOGLE MODELS MODALITY SCRAPING REPORT ===
<<<<<<< HEAD
Generated: 2025-12-04 06:14:00 IST
=======
Generated: 2025-12-04 09:08:22 IST
>>>>>>> e7dafb7b

Total Models: 23

gemini-3-pro: Text, Image, Video, Audio, PDF → Text
gemini-3-pro-table: Image, Text → Image, Text
gemini-2.5-flash: Text, images, video, audio → Text
gemini-2.5-flash-table: Text → Audio
gemini-2.5-flash-lite: Text, image, video, audio, PDF → Text
gemini-2.5-flash-lite-table: Text, image, video, audio, PDF → Text
gemini-2.5-pro: Audio, images, video, text, PDF → Text
gemini-2.5-pro-table: Text → Audio
gemini-2.0-flash: Audio, images, video, text → Text
gemini-2.0-flash-table: Audio, video, text → Text, audio
gemini-2.0-flash-lite: Audio, images, video, text → Text
gemini-2.0-flash-lite-table: Audio, images, video, text → Text
imagen-4-ultra: Text → Image
imagen-4-fast: Text → Image
imagen-3: Text → Image
veo-3.1-generate-preview: Text, Image → Video, Audio
veo-3.1-fast-generate-preview: Text, Image → Video, Audio
veo-3.0-generate-001: Text, Image → Video, Audio
veo-3.0-fast-generate-001: Text, Image → Video, Audio
veo-2.0-generate-001: Text, Image → Video
gemma-3: text, image → text
gemma-2: text → text, decoder-only
gemma-3n: text, image, video, audio → text<|MERGE_RESOLUTION|>--- conflicted
+++ resolved
@@ -1,9 +1,5 @@
 === GOOGLE MODELS MODALITY SCRAPING REPORT ===
-<<<<<<< HEAD
-Generated: 2025-12-04 06:14:00 IST
-=======
 Generated: 2025-12-04 09:08:22 IST
->>>>>>> e7dafb7b
 
 Total Models: 23
 
